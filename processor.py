--- conflicted
+++ resolved
@@ -1,474 +1,5 @@
-<<<<<<< HEAD
-import logging
-import os
-from pathlib import Path
-from typing import Dict, List, Optional, Callable
-import time
-
-import gspread
-import openpyxl
-from openpyxl.utils import get_column_letter, column_index_from_string
-from google.oauth2.service_account import Credentials
-
-from config import Config, load_config, BASE_DIR
-
-
-class ExcelToGoogleSheets:
-    """Класс для копирования данных из Excel в Google Таблицы."""
-
-    def __init__(self, config_path: str = "config.yaml"):
-        path = Path(config_path)
-        if not path.is_absolute():
-            path = BASE_DIR / path
-        self.config_path = str(path)
-        self.config = load_config(self.config_path)
-        self.logger = self._setup_logger()
-        self.gc = None
-        self.google_sheet = None
-        self._google_creds = None
-
-    def _setup_logger(self) -> logging.Logger:
-        logger = logging.getLogger(__name__)
-        logger.setLevel(logging.INFO)
-        if not logger.handlers:
-            handler = logging.StreamHandler()
-            formatter = logging.Formatter('%(asctime)s - %(levelname)s - %(message)s')
-            handler.setFormatter(formatter)
-            logger.addHandler(handler)
-        return logger
-
-    def extract_sheet_id_from_url(self, url: str) -> str:
-        """Извлечение ID таблицы из URL Google Sheets."""
-        import re
-        patterns = [
-            r'/spreadsheets/d/([a-zA-Z0-9-_]+)',
-            r'id=([a-zA-Z0-9-_]+)',
-            r'^([a-zA-Z0-9-_]+)$'
-        ]
-        for pattern in patterns:
-            match = re.search(pattern, url)
-            if match:
-                return match.group(1)
-        raise ValueError(f"Не удалось извлечь ID таблицы из URL: {url}")
-
-    def connect_to_google_sheets(self, sheet_url_or_id: Optional[str] = None):
-        try:
-            if sheet_url_or_id:
-                if 'docs.google.com' in sheet_url_or_id or '/' in sheet_url_or_id:
-                    sheet_id = self.extract_sheet_id_from_url(sheet_url_or_id)
-                else:
-                    sheet_id = sheet_url_or_id
-            else:
-                sheet_id = self.config.google_sheet_id
-
-            if not sheet_id:
-                raise ValueError("ID Google таблицы не указан")
-
-            cred_path = Path(self.config.credentials_path)
-            if not cred_path.is_absolute():
-                cred_path = Path(self.config_path).parent / cred_path
-            if not cred_path.exists():
-                raise FileNotFoundError(f"Файл credentials не найден: {cred_path}")
-
-            self.config.credentials_path = str(cred_path)
-
-            if not self.gc:
-                scope = [
-                    'https://spreadsheets.google.com/feeds',
-                    'https://www.googleapis.com/auth/drive'
-                ]
-                self._google_creds = Credentials.from_service_account_file(
-                    self.config.credentials_path,
-                    scopes=scope
-                )
-                self.gc = gspread.authorize(self._google_creds)
-
-            self.google_sheet = self.gc.open_by_key(sheet_id)
-            self.logger.info(f"Успешное подключение к Google Таблице: {sheet_id}")
-        except Exception as e:
-            self.logger.error(f"Ошибка подключения к Google Таблицам: {e}")
-            raise
-
-    def update_config(self, **kwargs):
-        for key, value in kwargs.items():
-            if hasattr(self.config, key):
-                setattr(self.config, key, value)
-
-    def get_excel_sheets(self, excel_path: str) -> List[str]:
-        try:
-            wb = openpyxl.load_workbook(excel_path, read_only=True)
-            sheets = wb.sheetnames
-            wb.close()
-            return sheets
-        except Exception as e:
-            self.logger.error(f"Ошибка чтения Excel файла: {e}")
-            return []
-
-    def get_google_sheets(self) -> List[str]:
-        try:
-            if not self.google_sheet:
-                return []
-            return [sheet.title for sheet in self.google_sheet.worksheets()]
-        except Exception as e:
-            self.logger.error(f"Ошибка получения списка Google листов: {e}")
-            return []
-
-    def _resolve_excel_columns(self, sheet, columns: List[str]) -> List[str]:
-        """Преобразование номеров или заголовков Excel в буквы столбцов."""
-        result = []
-
-        for col in columns:
-            col_str = str(col).strip()
-            if not col_str:
-                continue
-
-            # Проверяем диапазон вида A-Z
-            if '-' in col_str and self._is_column_range(col_str):
-                range_cols = self._expand_column_range(col_str)
-                result.extend(range_cols)
-                continue
-
-            # Проверяем числовой номер колонки
-            if col_str.isdigit():
-                result.append(get_column_letter(int(col_str)))
-                continue
-
-            # Проверяем букву колонки
-            if col_str.isalpha() and len(col_str) <= 2:  # A, B, AA, AB и т.д.
-                result.append(col_str.upper())
-                continue
-
-            # Ищем по заголовку (только если это не похоже на диапазон колонок)
-            header_map = {str(cell.value).strip().lower(): cell.column_letter
-                          for cell in sheet[1] if cell.value is not None}
-            key = col_str.lower()
-            if key in header_map:
-                result.append(header_map[key])
-                continue
-
-            # Если ничего не найдено
-            raise ValueError(f"Колонка '{col}' не найдена")
-
-        return result
-
-    def _is_column_range(self, text: str) -> bool:
-        """Проверяет, является ли текст диапазоном колонок типа A-Z"""
-        if '-' not in text:
-            return False
-        parts = text.split('-')
-        if len(parts) != 2:
-            return False
-        start, end = parts[0].strip(), parts[1].strip()
-        # Проверяем что обе части - это буквы колонок
-        return (start.isalpha() and end.isalpha() and
-                len(start) <= 2 and len(end) <= 2)
-
-    def _expand_column_range(self, range_text: str) -> List[str]:
-        """Расширяет диапазон колонок A-Z в список [A, B, C, ..., Z]"""
-        parts = range_text.split('-')
-        start_col = parts[0].strip().upper()
-        end_col = parts[1].strip().upper()
-
-        # Поддерживаем как одинарные (A-Z), так и двойные буквы (AA-AB)
-        start_num = column_index_from_string(start_col)
-        end_num = column_index_from_string(end_col)
-
-        if start_num <= end_num:
-            return [get_column_letter(i) for i in range(start_num, end_num + 1)]
-
-        raise ValueError(f"Неверный диапазон колонок: {range_text}")
-
-    def _resolve_google_columns(self, worksheet, columns: List[str]) -> List[str]:
-        """Преобразование номеров или заголовков Google в буквы столбцов."""
-        result = []
-
-        for col in columns:
-            col_str = str(col).strip()
-            if not col_str:
-                continue
-
-            # Проверяем диапазон вида A-Z
-            if '-' in col_str and self._is_column_range(col_str):
-                range_cols = self._expand_column_range(col_str)
-                result.extend(range_cols)
-                continue
-
-            # Проверяем числовой номер колонки
-            if col_str.isdigit():
-                result.append(get_column_letter(int(col_str)))
-                continue
-
-            # Проверяем букву колонки
-            if col_str.isalpha() and len(col_str) <= 2:
-                result.append(col_str.upper())
-                continue
-
-            # Ищем по заголовку
-            headers = worksheet.row_values(1)
-            header_map = {str(val).strip().lower(): get_column_letter(i + 1)
-                          for i, val in enumerate(headers) if val}
-            key = col_str.lower()
-            if key in header_map:
-                result.append(header_map[key])
-                continue
-
-            # Если ничего не найдено
-            raise ValueError(f"Колонка '{col}' не найдена в Google листе")
-
-        return result
-
-    def process_excel_file(
-            self,
-            excel_path: str,
-            progress_callback: Optional[Callable[[int, int, str], None]] = None,
-            log_callback: Optional[Callable[[str], None]] = None
-    ):
-        try:
-            if not os.path.exists(excel_path):
-                raise FileNotFoundError(f"Excel файл не найден: {excel_path}")
-
-            self._log("Загрузка Excel файла...", log_callback)
-            wb = openpyxl.load_workbook(excel_path, read_only=True)
-
-            total_sheets = len(self.config.sheet_mapping)
-            processed_sheets = 0
-
-            for excel_sheet_name, google_sheet_name in self.config.sheet_mapping.items():
-                try:
-                    self._log(f"Начало обработки листа: {excel_sheet_name}", log_callback)
-
-                    if excel_sheet_name not in wb.sheetnames:
-                        self._log(f"⚠️ Лист '{excel_sheet_name}' не найден в Excel файле", log_callback)
-                        processed_sheets += 1
-                        if progress_callback:
-                            progress_callback(processed_sheets, total_sheets, excel_sheet_name)
-                        continue
-
-                    excel_sheet = wb[excel_sheet_name]
-
-                    try:
-                        google_worksheet = self.google_sheet.worksheet(google_sheet_name)
-                    except gspread.exceptions.WorksheetNotFound:
-                        self._log(f"⚠️ Лист '{google_sheet_name}' не найден в Google Таблицах", log_callback)
-                        processed_sheets += 1
-                        if progress_callback:
-                            progress_callback(processed_sheets, total_sheets, excel_sheet_name)
-                        continue
-
-                    rows_copied = self._copy_sheet_data_fast(
-                        excel_sheet,
-                        google_worksheet,
-                        log_callback
-                    )
-
-                    self._log(
-                        f"✓ Лист '{excel_sheet_name}' обработан. Скопировано строк: {rows_copied}",
-                        log_callback
-                    )
-
-                    processed_sheets += 1
-                    if progress_callback:
-                        progress_callback(processed_sheets, total_sheets, excel_sheet_name)
-
-                except Exception as e:
-                    self._log(f"❌ Ошибка при обработке листа '{excel_sheet_name}': {e}", log_callback)
-                    processed_sheets += 1
-                    if progress_callback:
-                        progress_callback(processed_sheets, total_sheets, excel_sheet_name)
-
-            wb.close()
-            self._log("✓ Обработка завершена", log_callback)
-        except Exception as e:
-            self._log(f"❌ Критическая ошибка: {e}", log_callback)
-            raise
-
-    def process_multiple_excel_files(
-            self,
-            file_mappings: List[Dict],
-            google_sheet_url: str,
-            progress_callback: Optional[Callable[[int, int, str], None]] = None,
-            log_callback: Optional[Callable[[str], None]] = None
-    ):
-        try:
-            self._log("Подключение к Google Таблицам...", log_callback)
-            self.connect_to_google_sheets(google_sheet_url)
-
-            total_mappings = len(file_mappings)
-            processed = 0
-
-            for mapping in file_mappings:
-                try:
-                    excel_path = mapping['excel_path']
-                    excel_sheet_name = mapping.get('excel_sheet', 'Sheet1')
-                    google_sheet_name = mapping['google_sheet']
-
-                    self._log(
-                        f"Обработка: {os.path.basename(excel_path)} → {google_sheet_name}",
-                        log_callback
-                    )
-
-                    if not os.path.exists(excel_path):
-                        self._log(f"⚠️ Файл не найден: {excel_path}", log_callback)
-                        processed += 1
-                        if progress_callback:
-                            progress_callback(processed, total_mappings, os.path.basename(excel_path))
-                        continue
-
-                    wb = openpyxl.load_workbook(excel_path, read_only=True)
-
-                    if excel_sheet_name not in wb.sheetnames:
-                        if wb.sheetnames:
-                            excel_sheet_name = wb.sheetnames[0]
-                            self._log(f"Используется лист: {excel_sheet_name}", log_callback)
-                        else:
-                            self._log(f"⚠️ В файле нет листов", log_callback)
-                            wb.close()
-                            processed += 1
-                            if progress_callback:
-                                progress_callback(processed, total_mappings, os.path.basename(excel_path))
-                            continue
-
-                    excel_sheet = wb[excel_sheet_name]
-
-                    try:
-                        google_worksheet = self.google_sheet.worksheet(google_sheet_name)
-                    except gspread.exceptions.WorksheetNotFound:
-                        self._log(f"⚠️ Лист '{google_sheet_name}' не найден в Google Таблицах", log_callback)
-                        wb.close()
-                        processed += 1
-                        if progress_callback:
-                            progress_callback(processed, total_mappings, os.path.basename(excel_path))
-                        continue
-
-                    self.config.column_mapping = mapping.get('column_mapping', {'source': ['A'], 'target': ['A']})
-                    self.config.start_row = mapping.get('start_row', 1)
-
-                    rows_copied = self._copy_sheet_data_fast(excel_sheet, google_worksheet, log_callback)
-
-                    self._log(f"✓ Скопировано строк: {rows_copied}", log_callback)
-
-                    wb.close()
-                except Exception as e:
-                    self._log(f"❌ Ошибка при обработке {mapping.get('excel_path', 'unknown')}: {e}", log_callback)
-
-                processed += 1
-                if progress_callback:
-                    progress_callback(processed, total_mappings, os.path.basename(mapping.get('excel_path', 'unknown')))
-
-            self._log("✓ Пакетная обработка завершена", log_callback)
-        except Exception as e:
-            self._log(f"❌ Критическая ошибка: {e}", log_callback)
-            raise
-
-    def _copy_sheet_data_fast(self, excel_sheet, google_worksheet, log_callback=None) -> int:
-        """🚀 БЫСТРОЕ копирование данных - массовая загрузка одним запросом"""
-        start_time = time.time()
-
-        source_cols = self._resolve_excel_columns(excel_sheet, self.config.column_mapping['source'])
-        target_cols = self._resolve_google_columns(google_worksheet, self.config.column_mapping['target'])
-
-        if len(source_cols) != len(target_cols):
-            raise ValueError("Количество исходных и целевых колонок должно совпадать")
-
-        self._log(f"📊 Обработка колонок: {source_cols} → {target_cols}", log_callback)
-
-        # Собираем ВСЕ данные в один большой массив
-        excel_data = []
-        max_row = excel_sheet.max_row
-
-        self._log(f"📖 Чтение {max_row - self.config.start_row + 1} строк...", log_callback)
-
-        for row_idx in range(self.config.start_row, max_row + 1):
-            row_data = []
-            has_data = False
-
-            for source_col in source_cols:
-                cell_value = excel_sheet[f"{source_col}{row_idx}"].value
-                if cell_value is not None:
-                    has_data = True
-                # Конвертируем None в пустую строку для Google Sheets
-                row_data.append(str(cell_value) if cell_value is not None else '')
-
-            if has_data:
-                excel_data.append(row_data)
-
-        if not excel_data:
-            self._log("⚠️ Нет данных для копирования", log_callback)
-            return 0
-
-        self._log(f"📤 Загрузка {len(excel_data)} строк в Google Sheets...", log_callback)
-
-        # МАССОВАЯ ЗАГРУЗКА ОДНИМ ЗАПРОСОМ! 🚀
-        try:
-            # Определяем диапазон для вставки
-            start_col = target_cols[0]
-            end_col = target_cols[-1]
-            start_row = self.config.start_row
-            end_row = start_row + len(excel_data) - 1
-
-            range_name = f"{start_col}{start_row}:{end_col}{end_row}"
-
-            self._log(f"🎯 Диапазон загрузки: {range_name}", log_callback)
-
-            # Одним махом загружаем ВСЕ данные!
-            google_worksheet.update(
-                range_name,
-                excel_data,
-                value_input_option='USER_ENTERED'
-            )
-
-            elapsed = time.time() - start_time
-            self._log(f"⚡ Загрузка завершена за {elapsed:.2f} сек!", log_callback)
-
-        except Exception as e:
-            self._log(f"❌ Ошибка при массовой загрузке: {e}", log_callback)
-
-            # Fallback: если массовая загрузка не сработала, используем старый метод
-            self._log("🔄 Переключение на порционную загрузку...", log_callback)
-            return self._copy_sheet_data_chunked(excel_data, target_cols, google_worksheet, log_callback)
-
-        return len(excel_data)
-
-    def _copy_sheet_data_chunked(self, excel_data, target_cols, google_worksheet, log_callback=None) -> int:
-        """📦 Порционная загрузка данных (fallback метод)"""
-
-        chunk_size = 100  # Загружаем по 100 строк за раз
-        total_chunks = (len(excel_data) + chunk_size - 1) // chunk_size
-
-        for chunk_idx in range(0, len(excel_data), chunk_size):
-            chunk_data = excel_data[chunk_idx:chunk_idx + chunk_size]
-
-            start_col = target_cols[0]
-            end_col = target_cols[-1]
-            start_row = self.config.start_row + chunk_idx
-            end_row = start_row + len(chunk_data) - 1
-
-            range_name = f"{start_col}{start_row}:{end_col}{end_row}"
-
-            try:
-                google_worksheet.update(
-                    range_name,
-                    chunk_data,
-                    value_input_option='USER_ENTERED'
-                )
-
-                current_chunk = (chunk_idx // chunk_size) + 1
-                self._log(f"📦 Chunk {current_chunk}/{total_chunks} загружен", log_callback)
-
-            except Exception as e:
-                self._log(f"❌ Ошибка загрузки chunk {current_chunk}: {e}", log_callback)
-                raise
-
-        return len(excel_data)
-
-    def _log(self, message: str, log_callback: Optional[Callable[[str], None]] = None):
-        self.logger.info(message)
-        if log_callback:
-            log_callback(message)
-=======
 """Реэкспорт класса ExcelToGoogleSheets для обратной совместимости."""
 
 from business.processor import ExcelToGoogleSheets
 
-__all__ = ["ExcelToGoogleSheets"]
->>>>>>> 4d80ad99
+__all__ = ["ExcelToGoogleSheets"]